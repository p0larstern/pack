--- conflicted
+++ resolved
@@ -186,11 +186,7 @@
 				if runtime.GOOS == "windows" {
 					t.Skip("directory buildpacks are not implemented on windows")
 				}
-<<<<<<< HEAD
-				subject.Env = map[string]string{
-=======
-				subject.LifecycleConfig.EnvFile = map[string]string{
->>>>>>> e67747e7
+				subject.LifecycleConfig.Env = map[string]string{
 					"VAR1": "value1",
 					"VAR2": "value2 with spaces",
 				}
@@ -431,11 +427,7 @@
 				if runtime.GOOS == "windows" {
 					t.Skip("directory buildpacks are not implemented on windows")
 				}
-<<<<<<< HEAD
-				subject.Env = map[string]string{
-=======
-				subject.LifecycleConfig.EnvFile = map[string]string{
->>>>>>> e67747e7
+				subject.LifecycleConfig.Env = map[string]string{
 					"VAR1": "value1",
 					"VAR2": "value2 with spaces",
 				}
